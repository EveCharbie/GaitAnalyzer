--- conflicted
+++ resolved
@@ -150,11 +150,7 @@
             The range of cycles to analyze. If None, all cycles will be analyzed.
         """
 
-<<<<<<< HEAD
-        # result_dict = self.get_version()
-=======
         result_dict = self.get_version()
->>>>>>> ef34b580
         result_dict["cycles_to_analyze"] = cycles_to_analyze if cycles_to_analyze is not None else 0
         for attr_name in dir(results):
             attr = getattr(results, attr_name)
