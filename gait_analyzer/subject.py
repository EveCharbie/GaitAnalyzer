--- conflicted
+++ resolved
@@ -11,9 +11,6 @@
     This class contains all the subject information.
     """
 
-<<<<<<< HEAD
-    def __init__(self, subject_name: str, dominant_leg: Side, preferential_speed: float, subject_mass: float = None):
-=======
     def __init__(
         self,
         subject_name: str,
@@ -22,7 +19,6 @@
         dominant_leg: Side,
         preferential_speed: float,
     ):
->>>>>>> 4d338e28
         """
         Initialize the SubjectList.
         .
