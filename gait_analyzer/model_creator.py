--- conflicted
+++ resolved
@@ -622,24 +622,7 @@
                 animate_rt=animate_reconstruction,
             )
         )
-<<<<<<< HEAD
-        # # TODO: add one more marker on the foot ?
         # Ankle right
-        joint_center_tool.add(
-            Score(
-                filepath=trials_list["right_ankle"],
-                parent_name="tibia_r",
-                child_name="calcn_r",
-                parent_marker_names=["RATT", "RLM", "RSPH"] + self.osim_model_type.markers_to_add["tibia_r"],
-                child_marker_names=["RCAL", "RMFH1", "RMFH5"],
-                initialize_whole_trial_reconstruction=False,
-                animate_rt=animate_reconstruction,
-            )
-        )
-        # Hip Left
-=======
-        # Ankle right
->>>>>>> ef34b580
         joint_center_tool.add(
             Score(
                 functional_c3d=C3dData(trials_list["right_ankle"]),
@@ -678,17 +661,6 @@
                 animate_rt=animate_reconstruction,
             )
         )
-<<<<<<< HEAD
-        # # TODO: add one more marker on the foot ?
-        # Ankle Left
-        joint_center_tool.add(
-            Score(
-                filepath=trials_list["left_ankle"],
-                parent_name="tibia_l",
-                child_name="calcn_l",
-                parent_marker_names=["LATT", "LLM", "LSPH"] + self.osim_model_type.markers_to_add["tibia_l"],
-                child_marker_names=["LCAL", "LMFH1", "LMFH5"],
-=======
         # Ankle Left
         joint_center_tool.add(
             Score(
@@ -697,91 +669,16 @@
                 child_name="calcn_l",
                 parent_marker_names=["LATT", "LLM", "LSPH"] + self.osim_model_type.markers_to_add["tibia_l"],
                 child_marker_names=["LCAL", "LMFH1", "LMFH5"] + self.osim_model_type.markers_to_add["calcn_l"],
->>>>>>> ef34b580
                 initialize_whole_trial_reconstruction=False,
                 animate_rt=animate_reconstruction,
             )
         )
 
-<<<<<<< HEAD
-        # To be removed for walking
-        # Shoulder Right
-        joint_center_tool.add(
-            Score(
-                filepath=trials_list["shoulders"],
-                parent_name="torso",
-                child_name="humerus_r",
-                parent_marker_names=["STR", "C7", "T10", "SUP"],
-                child_marker_names=["RLHE", "RMHE"] + self.osim_model_type.markers_to_add["humerus_r"],
-                first_frame=500,
-                last_frame=-500,
-                initialize_whole_trial_reconstruction=False,
-                animate_rt=animate_reconstruction,
-            )
-        )
-        # Elbow Right
-        joint_center_tool.add(
-            Score(
-                filepath=trials_list["elbows"],
-                parent_name="humerus_r",
-                child_name="radius_r",
-                parent_marker_names=self.osim_model_type.markers_to_add["humerus_r"],
-                child_marker_names=["RUS", "RRS"] + self.osim_model_type.markers_to_add["radius_r"],
-                first_frame=500,
-                last_frame=-500,
-                initialize_whole_trial_reconstruction=False,
-                animate_rt=animate_reconstruction,
-            )
-        )
-        # Shoulder Left
-        joint_center_tool.add(
-            Score(
-                filepath=trials_list["shoulders"],
-                parent_name="torso",
-                child_name="humerus_l",
-                parent_marker_names=["STR", "C7", "T10", "SUP"],
-                child_marker_names=["LLHE", "LMHE"] + self.osim_model_type.markers_to_add["humerus_l"],
-                first_frame=500,
-                last_frame=-500,
-                initialize_whole_trial_reconstruction=False,
-                animate_rt=animate_reconstruction,
-            )
-        )
-        # Elbow Left
-        joint_center_tool.add(
-            Score(
-                filepath=trials_list["elbows"],
-                parent_name="humerus_l",
-                child_name="radius_l",
-                parent_marker_names=self.osim_model_type.markers_to_add["humerus_l"],
-                child_marker_names=["LUS", "LRS"] + self.osim_model_type.markers_to_add["radius_l"],
-                first_frame=500,
-                last_frame=-500,
-                initialize_whole_trial_reconstruction=False,
-                animate_rt=animate_reconstruction,
-            )
-        )
-        # # Neck
-        # joint_center_tool.add(
-        #     Score(
-        #         filepath=trials_list["neck"],
-        #         parent_name="torso",
-        #         child_name="head_and_neck",
-        #         parent_marker_names=["STR", "RA", "LA", "C7", "T10", "SUP"],
-        #         child_marker_names=["SEL", "OCC", "RTEMP", "LTEMP", "HV"],
-        #         first_frame=500,
-        #         last_frame=-500,
-        #         initialize_whole_trial_reconstruction=False,
-        #         animate_rt=animate_reconstruction,
-        #     )
-        # )
-=======
         original_marker_weights = deepcopy(self.marker_weights)
         for key in self.osim_model_type.markers_to_add.keys():
             for marker in self.osim_model_type.markers_to_add[key]:
                 if marker not in original_marker_weights:
                     self.marker_weights._append(MarkerWeight(name=marker, weight=5.0))
->>>>>>> ef34b580
 
         self.model = joint_center_tool.replace_joint_centers(self.marker_weights)
 
