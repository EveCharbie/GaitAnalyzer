--- conflicted
+++ resolved
@@ -57,9 +57,6 @@
         self.optimal_estimator = None
         self.angular_momentum_calculator = None
 
-<<<<<<< HEAD
-    def create_model(self, osim_model_type, skip_if_existing: bool, skip_scaling:bool = False, animate_model_flag: bool = False):
-=======
     def create_model(
         self,
         osim_model_type,
@@ -69,7 +66,6 @@
         animate_model_flag: bool = False,
         vtp_geometry_path: str = "../../Geometry_cleaned",
     ):
->>>>>>> c518df61
         """
         Create and add the biorbd model to the ResultManager
         """
