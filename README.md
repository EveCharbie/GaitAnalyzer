# GaitAnalyzer

<<<<<<< HEAD

## Installation
If you need help setting up your environment, you can follow the instructions in the section setup.

For now the GaitAnalyzer library is only installable from source files. 
If you only want to use it, you can now clone the repository:
```bash
git clone https://github.com/laboratoireIRISSE/GaitAnalyzer.git
```
But if you would like to contribute, you can fork the repository and clone your fork instead.
To be able to use the GaitAnalyzer properly, you can install the following dependency packages from conda-forge
```bash
conda install -c conda-forge numpy matplotlib biorbd bioptim ezc3d scipy opensim-org::opensim lxml pandas openpyxl gitpython
```
You must also install the following libraries:
- osim_to_biomod (https://github.com/pyomeca/osim_to_biomod) #TODO: add to conda-forge


If you are a developer, you can install the following libraries as well:
```bash
conda install -c conda-forge pytest black
```

## Setup
1. First, you will need conda. You can install it through miniconda3 (https://docs.anaconda.com/miniconda/).
To confirm that conda is installed, you can run the following command:
```bash
conda --version
```
Then, you can create a new environment with the following command:
```bash
conda create --name [name of your environment] python=3.11
```
The python version should be 3.11 because of opensim that will be installed after.

Then, you can activate you environment using the following command:
```bash
conda activate [name of your environment]
```
You can then install the packages listed in the installation section.


2. Before stepping into the code, you will need a code editor. We recommend using PyCharm (https://www.jetbrains.com/help/pycharm/installation-guide.html).
In PyCharm, you will need to open the project folder GaitAnalyser. You can do so by clicking on File > Open and selecting the folder where you cloned the repository. 
Then, you will need to set up the Python interpreter. You can do so by clicking on PyCharm/File > Settings > Project: GaitAnalyser > Python Interpreter > Gearwheel (top right) > Add... > Conda environment > Existing environment > [name of your environment].
You are good to go! Have fun with your GaitAnalyser projects!

3. If you want to contribute, we also recommend downloading GitKraken (https://www.gitkraken.com/).
=======
This report is for gait analysis.
>>>>>>> fdfc3870
<|MERGE_RESOLUTION|>--- conflicted
+++ resolved
@@ -1,6 +1,7 @@
 # GaitAnalyzer
 
-<<<<<<< HEAD
+This report is for gait analysis.
+
 
 ## Installation
 If you need help setting up your environment, you can follow the instructions in the section setup.
@@ -48,7 +49,4 @@
 Then, you will need to set up the Python interpreter. You can do so by clicking on PyCharm/File > Settings > Project: GaitAnalyser > Python Interpreter > Gearwheel (top right) > Add... > Conda environment > Existing environment > [name of your environment].
 You are good to go! Have fun with your GaitAnalyser projects!
 
-3. If you want to contribute, we also recommend downloading GitKraken (https://www.gitkraken.com/).
-=======
-This report is for gait analysis.
->>>>>>> fdfc3870
+3. If you want to contribute, we also recommend downloading GitKraken (https://www.gitkraken.com/).