--- conflicted
+++ resolved
@@ -36,9 +36,6 @@
         skip_if_existing=True,
         animate_model_flag=False,
     )
-<<<<<<< HEAD
-    results.add_cyclic_events(force_plate_sides=[Side.RIGHT, Side.LEFT], skip_if_existing=False, plot_phases_flag=False)
-=======
 
     markers_to_ignore = []  # ["U1", "U2", "U3", "U4"]  # Flo's data
     results.add_experimental_data(c3d_file_name=c3d_file_name, markers_to_ignore=markers_to_ignore)
@@ -46,25 +43,17 @@
     results.add_cyclic_events(force_plate_sides=[Side.RIGHT, Side.LEFT], skip_if_existing=True, plot_phases_flag=False)
     # results.add_unique_events(skip_if_existing=True, plot_phases_flag=False)  # Flo's data
 
->>>>>>> c518df61
     results.reconstruct_kinematics(
         reconstruction_type=[ReconstructionType.ONLY_LM],  # , ReconstructionType.LM, ReconstructionType.TRF],
         animate_kinematics_flag=False,
         plot_kinematics_flag=False,
         skip_if_existing=False,
     )
-<<<<<<< HEAD
-    results.perform_inverse_dynamics(skip_if_existing=True, reintegrate_flag=True, animate_dynamics_flag=False)
-
-    # --- Example of analysis that can be performed in any order --- #
-    results.estimate_optimally(cycle_to_analyze=9, plot_solution_flag=True, animate_solution_flag=True)
-=======
 
     results.perform_inverse_dynamics(skip_if_existing=True, reintegrate_flag=True, animate_dynamics_flag=True)
 
     # --- Example of analysis that can be performed in any order --- #
     results.estimate_optimally(cycle_to_analyze=9, plot_solution_flag=True, animate_solution_flag=False)
->>>>>>> c518df61
 
     return results
 
