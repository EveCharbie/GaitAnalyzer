from gait_analyzer import (
    helper,
    ResultManager,
    OsimModels,
    Operator,
    AnalysisPerformer,
    PlotLegData,
    LegToPlot,
    PlotType,
    Subject,
    Side,
    ReconstructionType,
    EventIndexType,
)


def analysis_to_perform(
    subject: Subject,
    cycles_to_analyze: range | None,
    static_trial: str,
    c3d_file_name: str,
    result_folder: str,
):

    # --- Example of analysis that must be performed in order --- #
    results = ResultManager(
        subject=subject,
        cycles_to_analyze=cycles_to_analyze,
        static_trial=static_trial,
        result_folder=result_folder,
    )

    results.create_model(
        osim_model_type=OsimModels.WholeBody(),
        functional_trials_path=f"../data/{subject.subject_name}/functional_trials/",
        mvc_trials_path=f"../data/{subject.subject_name}/maximal_voluntary_contractions/",
<<<<<<< HEAD
        skip_if_existing=False,
=======
        skip_if_existing=True,
>>>>>>> 4d338e28
        animate_model_flag=False,
    )

    markers_to_ignore = []
    analogs_to_ignore = [
        "Channel_01",
        "Channel_02",
        "Channel_03",
        "Channel_04",
        "Channel_05",
        "Channel_06",
        "Channel_07",
        "Channel_08",
        "Channel_09",
        "Channel_10",
        "Channel_11",
        "Channel_12",
        "Bertec_treadmill_speed",
    ]
    results.add_experimental_data(
        c3d_file_name=c3d_file_name, markers_to_ignore=markers_to_ignore, analogs_to_ignore=analogs_to_ignore
    )

    results.add_cyclic_events(force_plate_sides=[Side.RIGHT, Side.LEFT], skip_if_existing=True, plot_phases_flag=False)
<<<<<<< HEAD
    # results.add_unique_events(skip_if_existing=True, plot_phases_flag=False)
=======
>>>>>>> 4d338e28

    results.reconstruct_kinematics(
        reconstruction_type=[ReconstructionType.ONLY_LM],  # , ReconstructionType.LM, ReconstructionType.TRF],
        animate_kinematics_flag=False,
        plot_kinematics_flag=False,
        skip_if_existing=True,
    )

<<<<<<< HEAD
    results.perform_inverse_dynamics(skip_if_existing=True, reintegrate_flag=False, animate_dynamics_flag=False)
=======
    # results.perform_inverse_dynamics(skip_if_existing=True, reintegrate_flag=True, animate_dynamics_flag=True)

    results.compute_angular_momentum()
>>>>>>> 4d338e28

    # --- Example of analysis that can be performed in any order --- #
    results.estimate_optimally(
        cycle_to_analyze=5,
        plot_solution_flag=True,
        animate_solution_flag=True,
        implicit_contacts=False,
        skip_if_existing=False,
    )

    return results


def parameters_to_extract_for_statistical_analysis():
    # TODO: Add the parameters you want to extract for statistical analysis
    pass


if __name__ == "__main__":

    # --- Example of how to get help on a GaitAnalyzer class --- #
    # helper(Operator)

    # --- Create the list of participants --- #
    subjects_to_analyze = []
<<<<<<< HEAD
    # subjects_to_analyze.append(
    #     Subject(subject_name="AOT_01", subject_mass=69.2, dominant_leg=Side.RIGHT, preferential_speed=1.06)
    # )
=======
    subjects_to_analyze.append(
        Subject(
            subject_name="LEM_PRE_chev",
            subject_mass=69.2,
            dominant_leg=Side.RIGHT,
            preferential_speed=1.06,
            subject_height=1.75,
        )
        # Subject(subject_name="ECH", subject_mass=64.59, dominant_leg=Side.RIGHT, preferential_speed=1.06)
    )
>>>>>>> 4d338e28
    # subjects_to_analyze.append(
    #     Subject(subject_name="CAR_17", subject_mass=69.5, dominant_leg=Side.RIGHT, preferential_speed=1.06)
    # )
    subjects_to_analyze.append(Subject(subject_name="LEM_PRE_chev", dominant_leg=Side.RIGHT, preferential_speed=1.25))
    # ... add other participants here

    # --- Example of how to run the analysis --- #
    AnalysisPerformer(
        analysis_to_perform,
        subjects_to_analyze=subjects_to_analyze,
        cycles_to_analyze=range(5, -5),
        # cycles_to_analyze=None,
        result_folder="results",
        # trails_to_analyze=["_ManipStim_L400_F50_I60"],  # If not specified, all trials will be analyzed
        skip_if_existing=False,
    )
<<<<<<< HEAD
    #
    # # --- Example of how to plot the joint angles --- #
    # # plot = PlotLegData(
    # #     result_folder="results",
    # #     leg_to_plot=LegToPlot.RIGHT,
    # #     plot_type=PlotType.Q,
    # #     unique_event_to_split={
    # #         "event_index_type": EventIndexType.MARKERS,
    # #         "start": lambda data: int(data["events"][0]["heel_touch"][0]),
    # #         "stop": lambda data: int(data["events"][2]["heel_touch"][0]),
    # #     },
    # #     conditions_to_compare=["_Cond0006"],
    # # )
    # # plot.draw_plot()
    # # plot.save("results/AOT_01_Q_plot_temporary.png")
    # # plot.show()
    #
    # # --- Example of how to plot the joint angular velocities--- #
    # plot = PlotLegData(
    #     result_folder="results",
    #     leg_to_plot=LegToPlot.RIGHT,
    #     plot_type=PlotType.QDOT,
    #     conditions_to_compare=["_ManipStim_L400_F50_I20"],
    # )
    # plot.draw_plot()
    # plot.save("results/AOT_01_QDOT_plot_temporary.png")
    # plot.show()
    #
    # # --- Example of how to plot the joint torques --- #
    # plot = PlotLegData(
    #     result_folder="results",
    #     leg_to_plot=LegToPlot.RIGHT,
    #     plot_type=PlotType.TAU,
    #     conditions_to_compare=["_ManipStim_L200_F30_I20"],
    # )
    # plot.draw_plot()
    # plot.save("results/AOT_01_Tau_plot_temporary.png")
    # plot.show()
    #
    # # --- Example of how to plot the ground reaction forces --- #
    # plot = PlotLegData(
    #     result_folder="results",
    #     leg_to_plot=LegToPlot.RIGHT,
    #     plot_type=PlotType.GRF,
    #     conditions_to_compare=["_ManipStim_L200_F30_I20"],
    # )
    # plot.draw_plot()
    # plot.save("results/AOT_01_GRF_plot_temporary.png")
    # plot.show()
=======

    # --- Example of how to plot the joint angular velocities--- #
    plot = PlotLegData(
        result_folder="results",
        leg_to_plot=LegToPlot.RIGHT,
        plot_type=PlotType.QDOT,
        conditions_to_compare=["_ManipStim_L400_F50_I20"],
    )
    plot.draw_plot()
    plot.save("results/AOT_01_QDOT_plot_temporary.png")
    plot.show()

    # --- Example of how to plot the joint torques --- #
    plot = PlotLegData(
        result_folder="results",
        leg_to_plot=LegToPlot.RIGHT,
        plot_type=PlotType.TAU,
        conditions_to_compare=["_ManipStim_L200_F30_I20"],
    )
    plot.draw_plot()
    plot.save("results/AOT_01_Tau_plot_temporary.png")
    plot.show()

    # --- Example of how to plot the ground reaction forces --- #
    plot = PlotLegData(
        result_folder="results",
        leg_to_plot=LegToPlot.RIGHT,
        plot_type=PlotType.GRF,
        conditions_to_compare=["_ManipStim_L200_F30_I20"],
    )
    plot.draw_plot()
    plot.save("results/AOT_01_GRF_plot_temporary.png")
    plot.show()
>>>>>>> 4d338e28
<|MERGE_RESOLUTION|>--- conflicted
+++ resolved
@@ -34,11 +34,7 @@
         osim_model_type=OsimModels.WholeBody(),
         functional_trials_path=f"../data/{subject.subject_name}/functional_trials/",
         mvc_trials_path=f"../data/{subject.subject_name}/maximal_voluntary_contractions/",
-<<<<<<< HEAD
         skip_if_existing=False,
-=======
-        skip_if_existing=True,
->>>>>>> 4d338e28
         animate_model_flag=False,
     )
 
@@ -63,10 +59,6 @@
     )
 
     results.add_cyclic_events(force_plate_sides=[Side.RIGHT, Side.LEFT], skip_if_existing=True, plot_phases_flag=False)
-<<<<<<< HEAD
-    # results.add_unique_events(skip_if_existing=True, plot_phases_flag=False)
-=======
->>>>>>> 4d338e28
 
     results.reconstruct_kinematics(
         reconstruction_type=[ReconstructionType.ONLY_LM],  # , ReconstructionType.LM, ReconstructionType.TRF],
@@ -75,13 +67,9 @@
         skip_if_existing=True,
     )
 
-<<<<<<< HEAD
     results.perform_inverse_dynamics(skip_if_existing=True, reintegrate_flag=False, animate_dynamics_flag=False)
-=======
-    # results.perform_inverse_dynamics(skip_if_existing=True, reintegrate_flag=True, animate_dynamics_flag=True)
 
     results.compute_angular_momentum()
->>>>>>> 4d338e28
 
     # --- Example of analysis that can be performed in any order --- #
     results.estimate_optimally(
@@ -107,22 +95,9 @@
 
     # --- Create the list of participants --- #
     subjects_to_analyze = []
-<<<<<<< HEAD
     # subjects_to_analyze.append(
     #     Subject(subject_name="AOT_01", subject_mass=69.2, dominant_leg=Side.RIGHT, preferential_speed=1.06)
     # )
-=======
-    subjects_to_analyze.append(
-        Subject(
-            subject_name="LEM_PRE_chev",
-            subject_mass=69.2,
-            dominant_leg=Side.RIGHT,
-            preferential_speed=1.06,
-            subject_height=1.75,
-        )
-        # Subject(subject_name="ECH", subject_mass=64.59, dominant_leg=Side.RIGHT, preferential_speed=1.06)
-    )
->>>>>>> 4d338e28
     # subjects_to_analyze.append(
     #     Subject(subject_name="CAR_17", subject_mass=69.5, dominant_leg=Side.RIGHT, preferential_speed=1.06)
     # )
@@ -139,57 +114,6 @@
         # trails_to_analyze=["_ManipStim_L400_F50_I60"],  # If not specified, all trials will be analyzed
         skip_if_existing=False,
     )
-<<<<<<< HEAD
-    #
-    # # --- Example of how to plot the joint angles --- #
-    # # plot = PlotLegData(
-    # #     result_folder="results",
-    # #     leg_to_plot=LegToPlot.RIGHT,
-    # #     plot_type=PlotType.Q,
-    # #     unique_event_to_split={
-    # #         "event_index_type": EventIndexType.MARKERS,
-    # #         "start": lambda data: int(data["events"][0]["heel_touch"][0]),
-    # #         "stop": lambda data: int(data["events"][2]["heel_touch"][0]),
-    # #     },
-    # #     conditions_to_compare=["_Cond0006"],
-    # # )
-    # # plot.draw_plot()
-    # # plot.save("results/AOT_01_Q_plot_temporary.png")
-    # # plot.show()
-    #
-    # # --- Example of how to plot the joint angular velocities--- #
-    # plot = PlotLegData(
-    #     result_folder="results",
-    #     leg_to_plot=LegToPlot.RIGHT,
-    #     plot_type=PlotType.QDOT,
-    #     conditions_to_compare=["_ManipStim_L400_F50_I20"],
-    # )
-    # plot.draw_plot()
-    # plot.save("results/AOT_01_QDOT_plot_temporary.png")
-    # plot.show()
-    #
-    # # --- Example of how to plot the joint torques --- #
-    # plot = PlotLegData(
-    #     result_folder="results",
-    #     leg_to_plot=LegToPlot.RIGHT,
-    #     plot_type=PlotType.TAU,
-    #     conditions_to_compare=["_ManipStim_L200_F30_I20"],
-    # )
-    # plot.draw_plot()
-    # plot.save("results/AOT_01_Tau_plot_temporary.png")
-    # plot.show()
-    #
-    # # --- Example of how to plot the ground reaction forces --- #
-    # plot = PlotLegData(
-    #     result_folder="results",
-    #     leg_to_plot=LegToPlot.RIGHT,
-    #     plot_type=PlotType.GRF,
-    #     conditions_to_compare=["_ManipStim_L200_F30_I20"],
-    # )
-    # plot.draw_plot()
-    # plot.save("results/AOT_01_GRF_plot_temporary.png")
-    # plot.show()
-=======
 
     # --- Example of how to plot the joint angular velocities--- #
     plot = PlotLegData(
@@ -222,5 +146,4 @@
     )
     plot.draw_plot()
     plot.save("results/AOT_01_GRF_plot_temporary.png")
-    plot.show()
->>>>>>> 4d338e28
+    plot.show()