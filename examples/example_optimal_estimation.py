--- conflicted
+++ resolved
@@ -39,10 +39,6 @@
     # 3. Generating a scaled model in the OpenSim GUI (using the .trc file) and placing it in the folder "models/OpenSim_models/[model_name]_[subject_name].osim"
 
     # --- Example of how to run the analysis --- #
-<<<<<<< HEAD
-    AnalysisPerformer(analysis_to_perform, subjects_to_analyze=["AOT_01"], result_folder="results")
-=======
     AnalysisPerformer(
         analysis_to_perform, subjects_to_analyze=["AOT_01"], result_folder="results", skip_if_existing=True
-    )
->>>>>>> 46c3c039
+    )