--- conflicted
+++ resolved
@@ -184,16 +184,6 @@
 
 osim_to_biomod/
 
-<<<<<<< HEAD
-results/LEM_PRE_chev/models/
-
-results/LEM_PRE_chev/
-
-results/LEM_PRE/
-
-results/Geometry_cleaned/
-=======
 *.mat
 
-results/
->>>>>>> 4d338e28
+results/